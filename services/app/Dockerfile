FROM python:3.10.5-slim-bullseye

<<<<<<< HEAD
=======
RUN useradd --shell /bin/bash app
WORKDIR /usr/src/app
>>>>>>> c56e80c3
ENV PYTHONDONTWRITEBYTECODE 1
ENV PYTHONUNBUFFERED 1

# install nc
RUN apt-get update && apt-get install -y netcat

# create user
RUN useradd --create-home --shell /bin/bash app

# change work dir to user home directory
WORKDIR /home/app

#RUN python -m venv .venv
#RUN . /usr/src/app/.venv/bin/activate

# upgrade pip and install the dependencies
RUN python -m pip install --upgrade pip
COPY ./requirements.txt /usr/src/app/requirements.txt
RUN pip install --no-cache-dir -r requirements.txt

<<<<<<< HEAD
# copy the application
COPY . /home/app/
RUN chown app:app -R /home/app
RUN chmod +x /home/app/entrypoint.sh
=======
COPY . .
>>>>>>> c56e80c3

# install app to user environment
RUN pip install --editable .
<<<<<<< HEAD
=======
RUN chown app:app -R . && chmod +x ./entrypoint.sh
>>>>>>> c56e80c3

# change the user to different from root
USER app

<<<<<<< HEAD
ENTRYPOINT ["/home/app/entrypoint.sh"]
=======

ENTRYPOINT ["./entrypoint.sh"]
>>>>>>> c56e80c3
<|MERGE_RESOLUTION|>--- conflicted
+++ resolved
@@ -1,21 +1,18 @@
 FROM python:3.10.5-slim-bullseye
 
-<<<<<<< HEAD
-=======
-RUN useradd --shell /bin/bash app
-WORKDIR /usr/src/app
->>>>>>> c56e80c3
 ENV PYTHONDONTWRITEBYTECODE 1
 ENV PYTHONUNBUFFERED 1
 
 # install nc
 RUN apt-get update && apt-get install -y netcat
 
-# create user
-RUN useradd --create-home --shell /bin/bash app
 
 # change work dir to user home directory
-WORKDIR /home/app
+WORKDIR /usr/src/app
+
+# create user
+RUN useradd --shell /bin/bash app
+RUN chown app:app -R .
 
 #RUN python -m venv .venv
 #RUN . /usr/src/app/.venv/bin/activate
@@ -25,28 +22,13 @@
 COPY ./requirements.txt /usr/src/app/requirements.txt
 RUN pip install --no-cache-dir -r requirements.txt
 
-<<<<<<< HEAD
-# copy the application
-COPY . /home/app/
-RUN chown app:app -R /home/app
-RUN chmod +x /home/app/entrypoint.sh
-=======
 COPY . .
->>>>>>> c56e80c3
 
 # install app to user environment
 RUN pip install --editable .
-<<<<<<< HEAD
-=======
-RUN chown app:app -R . && chmod +x ./entrypoint.sh
->>>>>>> c56e80c3
 
 # change the user to different from root
 USER app
 
-<<<<<<< HEAD
-ENTRYPOINT ["/home/app/entrypoint.sh"]
-=======
-
-ENTRYPOINT ["./entrypoint.sh"]
->>>>>>> c56e80c3
+ENTRYPOINT ["bash"]
+CMD ["./entrypoint.sh"]